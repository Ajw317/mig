--- conflicted
+++ resolved
@@ -33,17 +33,11 @@
   docker logout
 deploy:
   provider: s3
-<<<<<<< HEAD
-  access_key_id: $AWS_KEY_ID
-  secret_access_key: $AWS_SECRET_KEY
-  bucket: mig-agent-releases
-=======
   access_key_id: AKIAIE7AXHXLPYI6OBLQ
   secret_access_key:
     secure: U0LhIhoa0GZGj5R2CdagKSrP9qX5HrGMYjZSNnI5LYRM/Y0XuuBRUFajit8KspCcpV/H5RAvKmGE7P8TXFy8D7doh6ZrtCqsMsfEs3VMlik0Mm6ywBybFb4yTOH6GzFAmiWD8n7B8QgxhBktJESkYj+WZ/k8Wxhw6VXeka5mvlw=
   bucket: mig-agent-releases
   skip_cleanup: true
->>>>>>> 3ae7d12f
   region: us-west-2
   skip_cleanup: true
   local_dir: releases